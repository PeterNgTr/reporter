#!/usr/bin/env node
const { spawn } = require('child_process');
const program = require('commander');
const TestomatClient = require('../client');

console.log('Starting test run');

const apiKey = process.env['INPUT_TESTOMATIO-KEY'] || process.env.TESTOMATIO;
const title = process.env.TESTOMATIO_TITLE;


program
  .option('-c, --command <cmd>', 'Test command')
  .action(opts => {
    const { command } = opts;
    const testCmds = command.split(' ');
<<<<<<< HEAD
    console.log('🚀 Running', ...testCmds);
=======
    console.log('🚀 Running ', ...testCmds);
>>>>>>> c99fb592

    if (!apiKey) {
      const cmd = spawn(testCmds[0], testCmds.slice(1), { stdio: 'inherit' });

      cmd.on('close', (code) => {
        console.log(`Test run exited with ${code}, report is ignored`);
        process.exitCode = code;
      });

      return;
    }

    const client = new TestomatClient({ apiKey, title });

    client.createRun().then(() => {
      const cmd = spawn(testCmds[0], testCmds.slice(1), { stdio: 'inherit' });

      cmd.on('close', (code) => {
        console.log(`Test run exited with ${code}`);
        const status = code === 0 ? 'passed' : 'failed';
        client.updateRunStatus(status);
        process.exitCode = code;
      });
    });
  });

if (process.argv.length <= 2) {
  program.outputHelp();
}

program.parse(process.argv);<|MERGE_RESOLUTION|>--- conflicted
+++ resolved
@@ -14,11 +14,7 @@
   .action(opts => {
     const { command } = opts;
     const testCmds = command.split(' ');
-<<<<<<< HEAD
     console.log('🚀 Running', ...testCmds);
-=======
-    console.log('🚀 Running ', ...testCmds);
->>>>>>> c99fb592
 
     if (!apiKey) {
       const cmd = spawn(testCmds[0], testCmds.slice(1), { stdio: 'inherit' });
